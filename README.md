--- conflicted
+++ resolved
@@ -1,4 +1,4 @@
-<<<<<<< HEAD
+
 # era5-data-engineering 🌍🔧
 
 ## Overview
@@ -62,6 +62,3 @@
 ## Contact
 - Sambadi Majumder (smajumder1@ua.edu)
 - Hobson Bryan (cbryan26@ua.edu)
-=======
-README
->>>>>>> a1b91c99
