--- conflicted
+++ resolved
@@ -105,11 +105,8 @@
 # COMMAND ----------
 
 # MAGIC
-<<<<<<< HEAD
-# MAGIC %pip install numpy==1.26.4 # please use this version of numpy ## DO NOT USE THE LATEST VERSION 
-=======
-# MAGIC %pip install numpy==1.26.4 ### please use this version of numpy ## DO NOT USE THE LATEST VERSION ##
->>>>>>> d6af5bf7
+
+# MAGIC %pip install numpy==1.26.4 # please use this version of numpy ## DO NOT USE THE LATEST VERSION ##
 # MAGIC %pip install xarray netCDF4 h5netcdf
 
 # COMMAND ----------
